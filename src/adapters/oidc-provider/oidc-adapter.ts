--- conflicted
+++ resolved
@@ -4,19 +4,13 @@
  */
 
 import { BaseOAuthAdapter } from '../../base-adapter.js';
-<<<<<<< HEAD
 import type { ProviderConfig } from '../../types.js';
-=======
->>>>>>> 2160571c
 import type {
   OIDCProviderConfig,
   OIDCProviderMetadata,
   PKCEStorageHook,
 } from './types.js';
-<<<<<<< HEAD
 import { validate as validateConfig } from './config.js';
-=======
->>>>>>> 2160571c
 import * as openidClient from 'openid-client';
 const { randomPKCECodeVerifier, calculatePKCECodeChallenge, customFetch } =
   openidClient;
@@ -98,7 +92,6 @@
    * @param config - OIDC provider configuration
    */
   public constructor(config: OIDCProviderConfig) {
-<<<<<<< HEAD
     // Validate configuration using Zod schema
     const validatedConfig = validateConfig(config);
 
@@ -120,16 +113,6 @@
     );
     this.pkceStateExpirationSeconds =
       validatedConfig.pkceStateExpirationSeconds || 600; // 10 minutes default
-=======
-    super(config);
-    this.oidcConfig = config;
-    this.storageHook = this.enforceProductionStorage(
-      config.storageHook,
-      'storageHook',
-      () => new MockPKCEStorageHook()
-    );
-    this.pkceStateExpirationSeconds = config.pkceStateExpirationSeconds || 600; // 10 minutes default
->>>>>>> 2160571c
   }
 
   /**
@@ -327,8 +310,6 @@
   // === Private Methods ===
 
   /**
-<<<<<<< HEAD
-=======
    * Validate OIDC provider configuration
    */
   private validateConfiguration(): void {
@@ -370,7 +351,6 @@
   }
 
   /**
->>>>>>> 2160571c
    * Perform OIDC discovery
    */
   private async performDiscovery(): Promise<void> {
@@ -415,15 +395,9 @@
 
     // Validate required endpoints
     this.validateProviderMetadata(metadata);
-<<<<<<< HEAD
 
     this.providerMetadata = metadata;
 
-=======
-
-    this.providerMetadata = metadata;
-
->>>>>>> 2160571c
     this.logger.info('OIDC discovery completed successfully', {
       stage: 'discovery',
       discoveryUrl,
@@ -457,15 +431,10 @@
       hasTokenEndpoint: Boolean(this.oidcConfig.metadata.token_endpoint),
     });
 
-<<<<<<< HEAD
     this.validateProviderMetadata(
       this.oidcConfig.metadata as OIDCProviderMetadata
     );
     this.providerMetadata = this.oidcConfig.metadata as OIDCProviderMetadata;
-=======
-    this.validateProviderMetadata(this.oidcConfig.metadata);
-    this.providerMetadata = this.oidcConfig.metadata;
->>>>>>> 2160571c
 
     // No discovery; client cannot be constructed without Issuer instance
   }
