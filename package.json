--- conflicted
+++ resolved
@@ -3,11 +3,7 @@
   "version": "0.0.0",
   "description": "An OAuth adapter framework for developers that can add OAuth providers to remote MCP servers with minimal friction.",
   "type": "module",
-<<<<<<< HEAD
-  "packageManager": "pnpm@8.15.9",
-=======
   "packageManager": "pnpm@10.18.1",
->>>>>>> 1987b556
   "engines": {
     "node": ">=20.0.0"
   },
@@ -57,13 +53,7 @@
     "zod": "^4.1.12"
   },
   "devDependencies": {
-<<<<<<< HEAD
-    "@commitlint/cli": "^20.1.0",
-    "@commitlint/config-conventional": "^20.0.0",
-    "@eslint/js": "^9.36.0",
-=======
     "@eslint/js": "^9.37.0",
->>>>>>> 1987b556
     "@types/chai": "^5.2.2",
     "@types/http-errors": "^2.0.5",
     "@types/mocha": "^10.0.10",
